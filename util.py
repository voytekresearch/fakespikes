# -*- coding: utf-8 -*-
"""Utilities for reformatting and analyzing spiking data"""
import numpy as np
from copy import deepcopy
from itertools import product
from scipy import signal
from scipy.stats.mstats import zscore
from scipy.signal import medfilt
from scipy.signal import resample
from scipy.signal import welch, gaussian
from scipy.stats import entropy


def create_times(t, dt):
    n_steps = int(t * (1.0 / dt))
    times = np.linspace(0, t, n_steps)

    return times


def create_psd(lfp, inrate, outrate=1024):
    """Calculate PSD from LFP/EEG data."""
    lfp = np.array(lfp)

    if inrate != outrate:
        lfp = signal.resample(lfp, int(lfp.shape[0] * outrate / inrate))

    # Calculate PSD
<<<<<<< HEAD
    return signal.welch(lfp,
                        fs=outrate,
                        window='hanning',
                        nperseg=outrate,
                        noverlap=outrate / 10.0,
                        nfft=None,
                        detrend='linear',
                        return_onesided=True,
                        scaling='density')
=======
    return signal.welch(
        lfp,
        fs=outrate,
        window='hanning',
        nperseg=outrate,
        noverlap=outrate / 2.0,
        nfft=None,
        detrend='linear',
        return_onesided=True,
        scaling='density')
>>>>>>> 637e2260


def select_n(sel, ns, ts):
    """Select some neurons.

    Params
    ------
    sel : list 
        Which neurons to select
    ts : array-like (1d)
        Spike times
    ns : array-like (1d)
        Neurons  
    """
    if ns.shape != ts.shape:
        raise ValueError("ns and ts must be the same shape")

    m = np.zeros_like(ts, dtype=np.bool)

    for n in sel:
        m = np.logical_or(m, n == ns)

    return ns[m], ts[m]


def to_spikes(ns, ts, T, N, dt):
    """Convert spike times to a grid and binary representation"""

    if not np.allclose(T / dt, int(np.round(T / dt))):
        raise ValueError("T is not evenly divsible by dt")

    n_steps = int(T * (1.0 / dt))
    times = np.linspace(0, T, n_steps)
    spikes = np.zeros((n_steps, N))

    for i, t in enumerate(ts):
        n = ns[i]
        idx = (np.abs(times - t)).argmin()  # find closest
        spikes[idx, n - 1] += 1

    return spikes


def to_spiketimes(times, spikes):
    """Convert spikes to two 1d arrays"""

    n_steps = len(times)
    n = spikes.shape[1]

    ns, ts = [], []
    for i in range(n_steps):
        for j in range(n):
            if spikes[i, j] == 1:
                ns.append(j)  # save neuron and
                ts.append(times[i])  # look up dt time

    return np.array(ns), np.array(ts)


def to_spikedict(ns, ts):
    """Convert from seperate time and neuron
    arrays to a neuron-keyed dict"""
    d_sp = {}
    for n, t in zip(ns, ts):
        try:
            d_sp[n].append(t)
        except KeyError:
            d_sp[n] = [t, ]

    for k in d_sp.keys():
        d_sp[k] = np.array(d_sp[k])

    return d_sp


def spikedict_to(d_sp):
    """"Undoes `to_spikedict`"""

    ts, ns = [], []
    for n, ts_n in d_sp.iteritems():
        ns.extend([n] * len(ts_n))
        ts.extend(list(ts_n))

    return np.array(ns), np.array(ts)


def ts_sort(ns, ts):
    """Sort by ts"""
    ts = np.array(ts)
    ns = np.array(ns)
    idx = ts.argsort()

    return ns[idx], ts[idx]


def bin_times(ts, t_range, dt):
    """ts into a grid of dt sized bins"""

    if len(t_range) != 2:
        raise ValueError("t_range must contain two elements")
    if t_range[0] > t_range[1]:
        raise ValueError("t_range[0] must be less then t_range[1]")

    n_sample = int((t_range[1] - t_range[0]) * (1.0 / dt))

    bins = np.linspace(t_range[0], t_range[1], n_sample)
    binned, _ = np.histogram(ts[1:], bins=bins)

    return bins[1:], binned


def coincidence_code(ts, ns, tol):
    """Define a spike-time coincidence code

    Params
    ------
    ts : array-like (1d)
        Spike times
    ns : array-like (1d)
        Neurons  
    tol : numeric
        How close two spikes must be to be coincident
    """

    # The encoded sequence
    encoded = []
    ts_e = []

    for i, t in enumerate(ts):
        # Find which neurons fired in coincidence
        # and count them. The count is the code.
        m = np.isclose(t, ts, atol=tol)
        n_set = np.sum(m)

        encoded.append(n_set)
        ts_e.append(t)

    return np.asarray(encoded), np.asarray(ts_e)


def spike_time_code(ts, scale=1000, decimals=3):
    """Spike time code 
    
    Note: ts MUST be in seconds

   Params
    ------
    ts : array-like (1d)
        Spike times
    ns : array-like (1d)
        Neurons
    scale : numeric
        Amount to scale `ts` by before int conversion
    """

    scaled = np.round(ts, decimals) * scale
    encoded = scaled.astype(np.int)

    return encoded


def spike_window_code(ts, ns, dt=1e-3):
    """Define a spike-time window code

    Params
    ------
    ts : array-like (1d)
        Spike times
    ns : array-like (1d)
        Neurons  
    dt : numeric
        Window size (seconds)
    """

    # The encoded sequences
    encoded = []
    ts_e = []

    # The encoding machinery
    encoding = {}
    master_code = 0
    for t in ts:
        # Find which neurons fired in coincidence
        # and make them a set
        m = np.isclose(t, ts, atol=dt)
        n_set = frozenset(ts[m])

        # If this set isn't known yet use the
        # master code to encode it
        try:
            encoding[n_set]
        except KeyError:
            encoding[n_set] = master_code
            master_code += 1

        # Finally do the encode
        encoded.append(encoding[n_set])
        ts_e.append(t)

    return np.asarray(encoded), np.asarray(ts_e), encoding


def rate_code(ts, t_range, dt, k=1):
    """Define a rate code

    Params
    ------
    ts : array-like
        spike times
    t_range : 2-tuple
        (Min, Max) values of ts
    dt : numeric
        Window size which which to bin
    k : numeric 
        The effective resolution of the rate code (Hz)

    Notes
    -----
    While the absolute value/units of t, t_range 
    and dt do not matter, their values must be self
    consistent.
    """

    # resample, discretize and encode
    # convert magnitudes to order of apperance
    # e.g. [1, 2, 5, 1, 3, 4] becomes
    #      [1, 2, 3, 1, 4, 5]

    # 1. bin times
    t_bins, binned = bin_times(ts, t_range, dt)

    # 2. norm rate ranage
    max_r = binned.max()
    n_d = np.int(np.ceil(max_r / k))
    digitized = np.digitize(binned, np.linspace(0, max_r, n_d))

    # 3. Encode by order of apperance
    # Define encodes by order of appearance in digitized
    # This eocnding makes the order of rate changes matter
    # not the overall amplitude or exact binning details
    # of the rate matter

    # The encoding machinery
    master_code = 0
    encoding = {}

    # The encoded sequence
    encoded = []

    for d in digitized:
        # Init is this the first time seeing d
        try:
            encoding[d]
        except KeyError:
            encoding[d] = master_code
            master_code += 1

        encoded.append(encoding[d])

    # return np.asarray(encoded), t_bins
    return np.asarray(encoded), t_bins, encoding


def spike_triggered_average(ts, ns, trace, t_range, dt, srate):
    """Spike triggered average

    Return the spike triggered average or trace, in a window
    of width dt.

    Params
    ------
    ts : array
        Spike times
    trace : array
        The data to average
    t_range : 2-tuple
        The (min, max) values to trace
    dt : numeric
        The window size
    srate : numeric
        The sampling rate of trace
    """
    n_bins = int(np.ceil((2 * (dt * srate))))
    bins = np.linspace(-dt, dt, n_bins)

    n_steps = int(np.ceil(srate * t_range[1]))
    times = np.linspace(t_range[0], t_range[1], n_steps)

    sta = np.zeros(n_bins)

    # Sanity: check for empty times or ns 
    # and return 0s in the sta if needed
    if (ts.size == 0) or (ns.size == 0):
        return sta, bins

    for t, n in zip(ts, ns):
        # Prevent over/underflow
        if t < dt:
            continue
        if t > (t_range[1] - dt):
            continue

        # Define the window and sum it
        m = np.logical_and(times >= (t - dt), times <= (t + dt))
        sta += trace[n, m]  # Avg over neurons at each t

    sta /= ts.size  # divide the sum by n -> the mean.

    return sta, bins


def kl_divergence(a, b):
    """Calculate the K-L divergence between a and b
    
    Note: a and b must be two sequences of integers
    """
    import pudb
    a = np.asarray(a)
    b = np.asarray(b)

    # Find the total set of symbols
    a_set = set(a)
    b_set = set(b)
    ab_set = a_set.union(b_set)

    # Create a lookup table for each symbol in p_a/p_b
    lookup = {}
    for i, x in enumerate(ab_set):
        lookup[x] = i

    # Calculate event probabilities for and then b
    # To prevent nan/division errors every event
    # gets at least a 1 count.
    p_a = np.ones(len(ab_set))
    for x in a:
        p_a[lookup[x]] += 1

    p_b = np.ones(len(ab_set))
    for x in b:
        p_b[lookup[x]] += 1

    # Norm counts into probabilities
    p_a /= a.size
    p_b /= b.size

    return entropy(p_a, p_b, base=2)


def levenshtein(a, b):
    """Calculates the Levenshtein distance between a and b.

    Note: a and b are two sequences
    """

    a = list(a)
    b = list(b)
    n, m = len(a), len(b)

    # Make sure n <= m, to use O(min(n,m)) space
    if n > m:
        a, b = b, a
        n, m = m, n

    current = range(n + 1)
    for i in range(1, m + 1):
        previous, current = current, [i] + [0] * n
        for j in range(1, n + 1):
            add, delete = previous[j] + 1, current[j - 1] + 1
            change = previous[j - 1]
            if a[j - 1] != b[i - 1]:
                change = change + 1
            current[j] = min(add, delete, change)

    return current[-1]


def kappa(ns1, ts1, ns2, ts2, t_range, dt):
    """Measure Bruno's Kappa correlation[0].

    [0]: Wang, X.-J. & Buzsaki, G., 1996. Gamma Oscillation by Synaptic
    Inhibition in a Hippocampal Interneuronal Network Model. J. Neurosci.,
    16(20), pp.6402–6413.
    """

    d_1 = to_spikedict(ns1, ts1)
    d_2 = to_spikedict(ns2, ts2)

    pairs = product(list(np.unique(ns1)), list(np.unique(ns2)))
    corrs = []
    for n1, n2 in pairs:
        _, b1 = bin_times(d_1[n1], t_range, dt)
        _, b2 = bin_times(d_2[n2], t_range, dt)
        b1[b1 > 1] = 1
        b2[b2 > 1] = 1
        corrs.append(_kappa(b1, b2))

    return np.nanmean(corrs)


def _kappa(bini, binj):
    return np.sum(bini * binj) / np.sqrt(np.sum(bini) * np.sum(binj))


def fano(ns, ts):
    """Calculate isi Fano"""

    d_sp = isi(ns, ts)
    d_fano = {}
    for n, v in d_sp.items():
        d_fano[n] = v.std()**2 / v.mean()

    return d_fano


def isi(ns, ts):
    """Return ISIs, in a neuron-keyed dict"""

    d_sp = to_spikedict(ns, ts)

    d_isi = {}
    for k, v in d_sp.items():
        tlast = 0

        intervals = []
        for t in v:
            intervals.append(t - tlast)
            tlast = deepcopy(t)

        d_isi[k] = np.array(intervals)

    return d_isi


def spiketimes_to_coincidences(ns, ts, tol):
    t_cc = []
    n_cc = []

    for i, t in enumerate(ts):
        cc = np.isclose(t, ts, atol=tol)
        t_cc.append()
        ccs[i] += (cc.sum() - 1)  # Will always match self


def detect_coincidences(ns, ts, tol):
    ccs = np.zeros_like(ts)

    for i, t in enumerate(ts):
        cc = np.isclose(t, ts, atol=tol)
        ccs[i] += (cc.sum() - 1)  # Will always match self

    return ccs


def increase_coincidences(ns, ts, k, p, N, prng=None):
    if prng == None:
        prng = np.random.RandomState()

    ts_cc = ts.copy()
    moved = []
    for i, t in enumerate(ts):
        if i in moved:
            continue

        if p <= prng.rand():
            # k_p = prng.randint(1, k + 1)
            k_p = k
            for j in range(1, k_p + 1):
                try:
                    loc = i + j
                    ts_cc[loc] = t
                    moved.append(loc)
                except IndexError:
                    pass

    return ns, ts_cc


def precision(ns, ts, ns_ref, ts_ref, combine=True):
    """Analyze spike time precision (jitter)
    
    Parameters
    ----------
    ns : array-list (1d)
        Neuron codes 
    ts : array-list (1d, seconds)
        Spikes times 
    ns_ref : array-list (1d)
        Neuron codes for the reference train
    ts_ref : array-list (1d, seconds)
        Spikes times for the reference train
    """

    prec = []
    ns_prec = []

    if combine:
        ns = np.zeros_like(ns)
        ns_ref = np.zeros_like(ns_ref)

    # isolate units, and reformat
    ref = to_spikedict(ns_ref, ts_ref)
    target = to_spikedict(ns, ts)

    # analyze precision
    for n, r in ref.iteritems():
        x = target[n]
        minl = min(len(r), len(x))
        diffs = np.abs([r[i] - x[i] for i in range(minl)])

        prec.append(np.mean(diffs))
        ns_prec.append(n)

    # If were are combining return scalars
    # not sequences
    if combine:
        prec = prec[0]
        ns_prec = ns_prec[0]

    return ns_prec, prec


def seperation(ns_1, ts_1, ns_2, ts_2, dt, T=None):
    """Estimate the distance between two populations, 
    using the Gaussian smoothed PSTH.

    Parameters
    ----------
    ns_1 : array-list (1d)
        Neuron codes 
    ts_1 : array-list (1d, seconds)
        Spikes times
    ns_2 : array-list (1d)
        Neuron codes 
    ts_2 : array-list (1d, seconds)
        Spikes times
    dt : numeric
        Sampling resolution
    """

    # calculate the PSTH
    if T is None:
        T = max(ts_1.max(), ts_2.max())
    N = max(ns_1.max(), ns_2.max())

    psth1 = to_spikes(ns_1, ts_1, T, N, dt).sum(1)
    psth2 = to_spikes(ns_2, ts_2, T, N, dt).sum(1)

    # convolve, sigma 5 ms
    sigma = 5e-3
    lwin = int((3 * sigma) / dt)
    g = gaussian(lwin, sigma / dt)

    # calculate the seperation
    psth1 = np.convolve(psth1, g)[0:psth1.shape[0]]
    psth2 = np.convolve(psth2, g)[0:psth2.shape[0]]
    sd1 = np.std(psth1)
    sd2 = np.std(psth2)
    sd = np.sqrt((sd1**2) + (sd2**2))

    return np.abs(psth1 - psth2) / sd, psth1, psth2


def dendritic_kernel(tau_rise, tau_decay, dt, gmax=1):
    """Simulate a PSP, with a double exponential."""

    # 10 half lives is enough to capture the response...
    n_syn_samples = ((tau_decay * 10) / dt)
    t0 = np.linspace(0, tau_decay * 10, n_syn_samples)

    tpeak = tau_decay * tau_rise/(tau_decay - tau_rise) * np.log(tau_decay / tau_rise)
    normf = 1 / (-np.exp(-tpeak / tau_rise) + np.exp(-tpeak / tau_decay))    
    g = (-np.exp(-t0 / tau_rise) + np.exp(-t0 / tau_decay)) * normf
    g *= gmax

    return g


def dendritic_lfp(ns,
                  ts,
                  N,
                  T,
                  tau_rise=0.00009,
                  tau_decay=5e-3,
                  gmax=1,
                  dt=0.001,
                  norm=True):
    """Simulate LFP by convloving spikes with a double exponential
    kernel

    Parameters
    ----------
    ns : array-list (1d)
        Neuron codes (integers)
    ts : array-list (1d, seconds)
        Spikes times 
    N : numeric
        Total number of neurons
    T : number
        Total length of firing
    tau_rise : numeric (default: 0.00009)
        The rise time of the synapse
    tau_decay : numeric (default: 0.0015)
        The decay time of the synapse
    dt : numeric (default: 0.001)
        Time resolution (in seconds)
    gmax : numeric
        PSP max height

    Note: Assumes spikes is 1 or 2d, and *column
    oriented*
    """

    spikes = to_spikes(ns, ts, T, N, dt)

    if spikes.ndim > 2:
        raise ValueError("spikes must be 1 of 2d")
    if tau_rise < 0:
        raise ValueError("tau_rise must be > 0")
    if tau_decay < 0:
        raise ValueError("tau_decay must be > 0")
    if dt < 0:
        raise ValueError("dt must be > 0")

    # Enforce col orientation if 1d
    if spikes.ndim == 1:
        spikes = spikes[:, np.newaxis]

    # make LFP
    g = dendritic_kernel(tau_rise, tau_decay, dt, gmax)
    spsum = spikes.astype(np.float).sum(1)
    lfps = np.convolve(spsum, g)[0:spikes.shape[0]]

    if norm:
        lfps = zscore(lfps)

    return lfps


def soma_lfp(ns, ts, N, T, tau=0.002, dt=.001, norm=True):
    """Simulate LFP (1d) bu convlution with an 'alpha' kernel.

    Parameters
    ----------

    ns : array-list (1d)
        Neuron codes (integers)
    ts : array-list (1d, seconds)
        Spikes times 
    tau : numeric (default: 0.001)
        The alpha estimate time constant
    dt : numeric (default: 0.001, seconds)
        Step time 
    """
    spikes = to_spikes(ns, ts, T, N, dt)

    if spikes.ndim > 2:
        raise ValueError("spikes must be 1 of 2d")
    if tau < 0:
        raise ValueError("tau must be > 0")
    if dt < 0:
        raise ValueError("dt must be > 0")

    # Enforce col orientation if 1d
    if spikes.ndim == 1:
        spikes = spikes[:, np.newaxis]

    # 10 x tau (10 half lives) should be enough to span the
    # interesting parts of g, the alpha function we are
    # using to convert broadband firing to LFP
    # a technique we are borrowing from:
    #
    # http://www.ncbi.nlm.nih.gov/pubmed/20463210
    #
    # then abusing a bit (too much?).
    #
    # We want 10*tau but we have to resample to dt time first
    n_alpha_samples = ((tau * 10) / dt)
    t0 = np.linspace(0, tau * 10, n_alpha_samples)

    # Define the alpha (g notation borrow from BV's initial code)
    gmax = 0.1
    g = gmax * (t0 / tau) * np.exp(-(t0 - tau) / tau)

    # make LFP
    spsum = spikes.astype(np.float).sum(1)
    spsum /= spsum.max()

    lfps = np.convolve(spsum, g)[0:spikes.shape[0]]

    if norm:
        lfps = zscore(lfps)

    return lfps<|MERGE_RESOLUTION|>--- conflicted
+++ resolved
@@ -26,17 +26,6 @@
         lfp = signal.resample(lfp, int(lfp.shape[0] * outrate / inrate))
 
     # Calculate PSD
-<<<<<<< HEAD
-    return signal.welch(lfp,
-                        fs=outrate,
-                        window='hanning',
-                        nperseg=outrate,
-                        noverlap=outrate / 10.0,
-                        nfft=None,
-                        detrend='linear',
-                        return_onesided=True,
-                        scaling='density')
-=======
     return signal.welch(
         lfp,
         fs=outrate,
@@ -47,7 +36,6 @@
         detrend='linear',
         return_onesided=True,
         scaling='density')
->>>>>>> 637e2260
 
 
 def select_n(sel, ns, ts):
@@ -364,7 +352,6 @@
     
     Note: a and b must be two sequences of integers
     """
-    import pudb
     a = np.asarray(a)
     b = np.asarray(b)
 
@@ -617,8 +604,9 @@
     n_syn_samples = ((tau_decay * 10) / dt)
     t0 = np.linspace(0, tau_decay * 10, n_syn_samples)
 
-    tpeak = tau_decay * tau_rise/(tau_decay - tau_rise) * np.log(tau_decay / tau_rise)
-    normf = 1 / (-np.exp(-tpeak / tau_rise) + np.exp(-tpeak / tau_decay))    
+    tpeak = tau_decay * tau_rise / (tau_decay - tau_rise) * np.log(tau_decay /
+                                                                   tau_rise)
+    normf = 1 / (-np.exp(-tpeak / tau_rise) + np.exp(-tpeak / tau_decay))
     g = (-np.exp(-t0 / tau_rise) + np.exp(-t0 / tau_decay)) * normf
     g *= gmax
 
