--- conflicted
+++ resolved
@@ -38,70 +38,6 @@
     return d_sp
 
 
-<<<<<<< HEAD
-def pop_rate(spikes, t, avg=False):
-    """Calculate the Population firing rate.
-
-    Params
-    ------
-    spikes : 2d array
-        The spikes (on a grid)
-    t : scalar
-        Total simulation time (seconds)
-    avg : bool
-        Return the avg firing rate?
-    """
-
-    prate = spikes.sum()
-    if avg:
-        prate = prate.astype(np.float)
-        prate /= t
-        prate /= spikes.shape[1]
-
-    return prate
-
-
-def t_rate(spikes, avg=False):
-    """Calculate the Population firing rate in time.
-
-    Params
-    ------
-    spikes : 2d array
-        The spikes (on a grid)
-    avg : bool
-        Return the avg firing rate?
-    """
-    trate = spikes.sum(1)
-    if avg:
-        trate = trate.astype(np.float)
-        trate /= spikes.shape[1]
-
-    return trate
-
-
-def n_rate(spikes, t, avg=False):
-    """Calculate the Population firing rate for each neuron.
-
-    Params
-    ------
-    spikes : 2d array
-        The spikes (on a grid)
-    avg : bool
-        Return the avg firing rate?
-    """
-
-    nrate = spikes.sum(0)
-    if avg:
-        nrate = nrate.astype(np.float)
-        nrate /= t
-
-    return nrate
-
-
-def fano(spikes):
-    """Calculate spike-count Fano"""
-    return spikes.sum(0).std() ** 2 / spikes.sum(0).mean()
-=======
 def spikedict_to(d_sp):
     """"Undoes `to_spikedict`"""
 
@@ -203,7 +139,6 @@
 
     return d_fano
 
->>>>>>> 302c7e99
 
 def isi(ns, ts):
     """Return ISIs, in a neuron-keyed dict"""
