--- conflicted
+++ resolved
@@ -31,10 +31,5 @@
 
 def constant(times, d):
     """Constant drive, d"""
-<<<<<<< HEAD
-
-    return np.repeat(d, len(times))
-=======
->>>>>>> 2bbb5a6d
 
     return np.repeat(d, len(times))